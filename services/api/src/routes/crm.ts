import express from 'express';
import leadController from '../controllers/leadController';
import ticketController from '../controllers/ticketController';
import verificationController from '../controllers/verificationController';
import subscriptionController from '../controllers/subscriptionController';
import analyticsService from '../services/analyticsService';
import notificationService from '../services/notificationService';
import Lead from '../models/Lead';
<<<<<<< HEAD
import { Trip } from '../models/Trip';
import { GroupBooking } from '../models/GroupBooking';
=======
>>>>>>> 5e975eaf
import {
  requireAdmin,
  requireOrganizerOrAdmin,
  requireRole,
  AuthRequest,
} from '../middleware/roleCheck';
import { requireCRMAccess, requireTripSlots } from '../middleware/crmAccess';
import {
  requireTripVerification,
  canModifyVerification,
} from '../middleware/tripVerifier';
import { authenticateToken } from '../middleware/auth';

const router = express.Router();

// Apply authentication to all CRM routes
router.use(authenticateToken);

// ============================================
// LEAD MANAGEMENT ROUTES
// ============================================

router.post('/leads', requireOrganizerOrAdmin, leadController.createLead);
router.get('/leads', requireOrganizerOrAdmin, leadController.getLeads);
router.get('/leads/:id', requireOrganizerOrAdmin, leadController.getLeadById);
router.put('/leads/:id', requireOrganizerOrAdmin, leadController.updateLead);
router.post('/leads/:id/interactions', requireOrganizerOrAdmin, leadController.addInteraction);
router.post('/leads/:id/convert', requireOrganizerOrAdmin, leadController.convertLead);

// CRM Stats endpoint for dashboard
router.get('/stats', requireOrganizerOrAdmin, async (req: AuthRequest, res) => {
  try {
    const organizerId = req.user?.role === 'admin' 
      ? req.query.organizerId as string 
      : req.user?.id;
    
    if (!organizerId) {
      return res.status(400).json({
        success: false,
        message: 'Organizer ID required',
      });
    }

    // Get lead statistics
    const totalLeads = await Lead.countDocuments({ assignedTo: organizerId });
    const newLeads = await Lead.countDocuments({ assignedTo: organizerId, status: 'new' });
    const convertedLeads = await Lead.countDocuments({ assignedTo: organizerId, status: 'converted' });
    const lostLeads = await Lead.countDocuments({ assignedTo: organizerId, status: 'lost' });
    const conversionRate = totalLeads > 0 ? (convertedLeads / totalLeads) * 100 : 0;

    // Get recent leads
    const recentLeads = await Lead.find({ assignedTo: organizerId })
      .sort({ createdAt: -1 })
      .limit(10)
      .populate('tripId', 'title destination')
      .populate('userId', 'name email');

    res.json({
      success: true,
      totalLeads,
      newLeads,
      convertedLeads,
      lostLeads,
      conversionRate: Math.round(conversionRate * 100) / 100,
      leads: recentLeads,
    });
  } catch (error: any) {
    res.status(500).json({
      success: false,
      message: 'Failed to fetch CRM stats',
      error: error.message,
    });
  }
});

// ============================================
// CRM STATS ROUTE
// ============================================

router.get('/stats', requireOrganizerOrAdmin, async (req: AuthRequest, res) => {
  try {
    const userId = req.user?.id;
    const isAdmin = req.user?.role === 'admin';
    
    // Build query filters based on role
    const leadQuery: any = {};
    const tripQuery: any = {};
    const bookingQuery: any = {};
    
    if (!isAdmin && userId) {
      leadQuery.assignedTo = userId;
      tripQuery.organizerId = userId;
      // For bookings, we need to filter by trips owned by the organizer
      const organizerTripIds = await Trip.find({ organizerId: userId }).distinct('_id');
      bookingQuery.tripId = { $in: organizerTripIds };
    }
    
    // Get all leads for this organizer/admin
    const leads = await Lead.find(leadQuery).lean();
    
    // Get trips for revenue calculation
    const trips = await Trip.find(tripQuery).select('_id price participants').lean();
    
    // Get bookings for accurate revenue calculation
    bookingQuery.paymentStatus = { $in: ['completed', 'partial'] };
    bookingQuery.bookingStatus = { $in: ['confirmed', 'completed'] };
    const bookings = await GroupBooking.find(bookingQuery)
      .select('finalAmount paymentStatus bookingStatus createdAt')
      .lean();
    
    // Calculate revenue metrics
    const totalRevenue = bookings.reduce((sum, booking) => {
      if (booking.paymentStatus === 'completed') {
        return sum + (booking.finalAmount || 0);
      } else if (booking.paymentStatus === 'partial') {
        // For partial payments, count the advance amount
        return sum + ((booking as any).advanceAmount || 0);
      }
      return sum;
    }, 0);
    
    // Calculate this month's revenue
    const now = new Date();
    const startOfMonth = new Date(now.getFullYear(), now.getMonth(), 1);
    const thisMonthRevenue = bookings
      .filter(booking => new Date(booking.createdAt) >= startOfMonth)
      .reduce((sum, booking) => {
        if (booking.paymentStatus === 'completed') {
          return sum + (booking.finalAmount || 0);
        } else if (booking.paymentStatus === 'partial') {
          return sum + ((booking as any).advanceAmount || 0);
        }
        return sum;
      }, 0);
    
    // Calculate last month's revenue
    const startOfLastMonth = new Date(now.getFullYear(), now.getMonth() - 1, 1);
    const endOfLastMonth = new Date(now.getFullYear(), now.getMonth(), 0);
    const lastMonthRevenue = bookings
      .filter(booking => {
        const bookingDate = new Date(booking.createdAt);
        return bookingDate >= startOfLastMonth && bookingDate <= endOfLastMonth;
      })
      .reduce((sum, booking) => {
        if (booking.paymentStatus === 'completed') {
          return sum + (booking.finalAmount || 0);
        } else if (booking.paymentStatus === 'partial') {
          return sum + ((booking as any).advanceAmount || 0);
        }
        return sum;
      }, 0);
    
    // Calculate revenue growth
    const revenueGrowth = lastMonthRevenue > 0 
      ? ((thisMonthRevenue - lastMonthRevenue) / lastMonthRevenue) * 100 
      : (thisMonthRevenue > 0 ? 100 : 0);
    
    // Calculate total bookings
    const totalBookings = bookings.length;
    const confirmedBookings = bookings.filter(b => b.bookingStatus === 'confirmed' || b.bookingStatus === 'completed').length;
    
    // Calculate average booking value
    const averageBookingValue = totalBookings > 0 ? totalRevenue / totalBookings : 0;
    
    // Calculate stats
    const stats = {
      totalLeads: leads.length,
      newLeads: leads.filter((l: any) => l.status === 'new').length,
      contactedLeads: leads.filter((l: any) => l.status === 'contacted').length,
      interestedLeads: leads.filter((l: any) => l.status === 'interested').length,
      qualifiedLeads: leads.filter((l: any) => l.status === 'qualified').length,
      lostLeads: leads.filter((l: any) => l.status === 'lost').length,
      conversionRate: leads.length > 0 
        ? (leads.filter((l: any) => l.status === 'qualified').length / leads.length) * 100 
        : 0,
      revenue: {
        total: totalRevenue,
        thisMonth: thisMonthRevenue,
        lastMonth: lastMonthRevenue,
        growth: revenueGrowth,
        averageBookingValue: averageBookingValue,
      },
      bookings: {
        total: totalBookings,
        confirmed: confirmedBookings,
        pending: totalBookings - confirmedBookings,
      },
      trips: {
        total: trips.length,
        active: trips.filter((t: any) => t.status === 'active').length,
      },
    };
    
    res.json(stats);
  } catch (error: any) {
    console.error('Get CRM stats error:', error);
    res.status(500).json({
      success: false,
      message: 'Failed to fetch CRM stats',
      error: error.message,
    });
  }
});

// ============================================
// SUPPORT TICKET ROUTES
// ============================================

router.post('/tickets', ticketController.createTicket);
router.get('/tickets', ticketController.getTickets);
router.get('/tickets/:id', ticketController.getTicketById);
router.put('/tickets/:id/status', requireAdmin, ticketController.updateTicketStatus);
router.post('/tickets/:id/messages', ticketController.addMessage);
router.put('/tickets/:id/assign', requireAdmin, ticketController.assignTicket);
router.post('/tickets/:id/resolve', requireAdmin, ticketController.resolveTicket);

// ============================================
// TRIP VERIFICATION ROUTES
// ============================================

router.post(
  '/verifications',
  requireOrganizerOrAdmin,
  verificationController.submitForVerification
);
router.get('/verifications', requireOrganizerOrAdmin, verificationController.getVerifications);
router.get('/verifications/trip/:tripId', verificationController.getVerificationByTripId);
router.put(
  '/verifications/trip/:tripId/status',
  requireAdmin,
  verificationController.updateVerificationStatus
);
router.put(
  '/verifications/trip/:tripId/checklist',
  requireAdmin,
  verificationController.updateChecklistItem
);

// ============================================
// SUBSCRIPTION & PAYMENT ROUTES
// ============================================

router.post(
  '/subscriptions/trial',
  requireOrganizerOrAdmin,
  subscriptionController.createTrialSubscription
);
router.post(
  '/subscriptions/purchase/trip-package',
  requireOrganizerOrAdmin,
  subscriptionController.purchaseTripPackage
);
router.post(
  '/subscriptions/purchase/crm-bundle',
  requireOrganizerOrAdmin,
  subscriptionController.purchaseCRMBundle
);
router.get('/subscriptions/my', requireOrganizerOrAdmin, subscriptionController.getSubscription);
router.get('/subscriptions/:organizerId', requireAdmin, subscriptionController.getSubscription);
router.get('/subscriptions', requireAdmin, subscriptionController.getAllSubscriptions);
router.post('/subscriptions/use-trip-slot', requireAdmin, subscriptionController.useTripSlot);

// ============================================
// ANALYTICS ROUTES
// ============================================

// Organizer analytics
router.get('/analytics/organizer', requireOrganizerOrAdmin, async (req: AuthRequest, res) => {
  try {
    const organizerId = req.user?.role === 'admin' 
      ? req.query.organizerId as string 
      : req.user?.id;
    
    if (!organizerId) {
      return res.status(400).json({
        success: false,
        message: 'Organizer ID required',
      });
    }

    let dateRange;
    if (req.query.startDate && req.query.endDate) {
      dateRange = {
        start: new Date(req.query.startDate as string),
        end: new Date(req.query.endDate as string),
      };
    }

    const analytics = await analyticsService.getOrganizerAnalytics(organizerId, dateRange);

    res.json({
      success: true,
      data: analytics,
    });
  } catch (error: any) {
    res.status(500).json({
      success: false,
      message: 'Failed to fetch analytics',
      error: error.message,
    });
  }
});

// User analytics
router.get('/analytics/user', async (req: AuthRequest, res) => {
  try {
    const userId = req.user?.role === 'admin' 
      ? req.query.userId as string 
      : req.user?.id;
    
    if (!userId) {
      return res.status(400).json({
        success: false,
        message: 'User ID required',
      });
    }

    const analytics = await analyticsService.getUserAnalytics(userId);

    res.json({
      success: true,
      data: analytics,
    });
  } catch (error: any) {
    res.status(500).json({
      success: false,
      message: 'Failed to fetch user analytics',
      error: error.message,
    });
  }
});

// Admin analytics
router.get('/analytics/admin', requireAdmin, async (req: AuthRequest, res) => {
  try {
    let dateRange;
    if (req.query.startDate && req.query.endDate) {
      dateRange = {
        start: new Date(req.query.startDate as string),
        end: new Date(req.query.endDate as string),
      };
    }

    const analytics = await analyticsService.getAdminAnalytics(dateRange);

    res.json({
      success: true,
      data: analytics,
    });
  } catch (error: any) {
    res.status(500).json({
      success: false,
      message: 'Failed to fetch admin analytics',
      error: error.message,
    });
  }
});

// Lead sources breakdown
router.get('/analytics/lead-sources', requireAdmin, async (req: AuthRequest, res) => {
  try {
    const sources = await analyticsService.getLeadSourcesBreakdown();
    res.json({
      success: true,
      data: sources,
    });
  } catch (error: any) {
    res.status(500).json({
      success: false,
      message: 'Failed to fetch lead sources',
      error: error.message,
    });
  }
});

// Ticket categories breakdown
router.get('/analytics/ticket-categories', requireAdmin, async (req: AuthRequest, res) => {
  try {
    const categories = await analyticsService.getTicketCategoryBreakdown();
    res.json({
      success: true,
      data: categories,
    });
  } catch (error: any) {
    res.status(500).json({
      success: false,
      message: 'Failed to fetch ticket categories',
      error: error.message,
    });
  }
});

// ============================================
// NOTIFICATION ROUTES
// ============================================

router.get('/notifications', async (req: AuthRequest, res) => {
  try {
    if (!req.user) {
      return res.status(401).json({
        success: false,
        message: 'Authentication required',
      });
    }

    const { limit, skip, unreadOnly } = req.query;
    
    const result = await notificationService.getUserNotifications(req.user.id, {
      limit: limit ? Number(limit) : undefined,
      skip: skip ? Number(skip) : undefined,
      unreadOnly: unreadOnly === 'true',
    });

    res.json({
      success: true,
      data: result.notifications,
      unreadCount: result.unreadCount,
    });
  } catch (error: any) {
    res.status(500).json({
      success: false,
      message: 'Failed to fetch notifications',
      error: error.message,
    });
  }
});

router.put('/notifications/:id/read', async (req: AuthRequest, res) => {
  try {
    const { id } = req.params;
    const notification = await notificationService.markAsRead(id);

    res.json({
      success: true,
      data: notification,
    });
  } catch (error: any) {
    res.status(500).json({
      success: false,
      message: 'Failed to mark notification as read',
      error: error.message,
    });
  }
});

router.put('/notifications/read-all', async (req: AuthRequest, res) => {
  try {
    if (!req.user) {
      return res.status(401).json({
        success: false,
        message: 'Authentication required',
      });
    }

    await notificationService.markAllAsRead(req.user.id);

    res.json({
      success: true,
      message: 'All notifications marked as read',
    });
  } catch (error: any) {
    res.status(500).json({
      success: false,
      message: 'Failed to mark all as read',
      error: error.message,
    });
  }
});

export default router;<|MERGE_RESOLUTION|>--- conflicted
+++ resolved
@@ -6,11 +6,8 @@
 import analyticsService from '../services/analyticsService';
 import notificationService from '../services/notificationService';
 import Lead from '../models/Lead';
-<<<<<<< HEAD
 import { Trip } from '../models/Trip';
 import { GroupBooking } from '../models/GroupBooking';
-=======
->>>>>>> 5e975eaf
 import {
   requireAdmin,
   requireOrganizerOrAdmin,
@@ -40,52 +37,6 @@
 router.post('/leads/:id/interactions', requireOrganizerOrAdmin, leadController.addInteraction);
 router.post('/leads/:id/convert', requireOrganizerOrAdmin, leadController.convertLead);
 
-// CRM Stats endpoint for dashboard
-router.get('/stats', requireOrganizerOrAdmin, async (req: AuthRequest, res) => {
-  try {
-    const organizerId = req.user?.role === 'admin' 
-      ? req.query.organizerId as string 
-      : req.user?.id;
-    
-    if (!organizerId) {
-      return res.status(400).json({
-        success: false,
-        message: 'Organizer ID required',
-      });
-    }
-
-    // Get lead statistics
-    const totalLeads = await Lead.countDocuments({ assignedTo: organizerId });
-    const newLeads = await Lead.countDocuments({ assignedTo: organizerId, status: 'new' });
-    const convertedLeads = await Lead.countDocuments({ assignedTo: organizerId, status: 'converted' });
-    const lostLeads = await Lead.countDocuments({ assignedTo: organizerId, status: 'lost' });
-    const conversionRate = totalLeads > 0 ? (convertedLeads / totalLeads) * 100 : 0;
-
-    // Get recent leads
-    const recentLeads = await Lead.find({ assignedTo: organizerId })
-      .sort({ createdAt: -1 })
-      .limit(10)
-      .populate('tripId', 'title destination')
-      .populate('userId', 'name email');
-
-    res.json({
-      success: true,
-      totalLeads,
-      newLeads,
-      convertedLeads,
-      lostLeads,
-      conversionRate: Math.round(conversionRate * 100) / 100,
-      leads: recentLeads,
-    });
-  } catch (error: any) {
-    res.status(500).json({
-      success: false,
-      message: 'Failed to fetch CRM stats',
-      error: error.message,
-    });
-  }
-});
-
 // ============================================
 // CRM STATS ROUTE
 // ============================================
@@ -105,7 +56,12 @@
       tripQuery.organizerId = userId;
       // For bookings, we need to filter by trips owned by the organizer
       const organizerTripIds = await Trip.find({ organizerId: userId }).distinct('_id');
-      bookingQuery.tripId = { $in: organizerTripIds };
+      if (organizerTripIds.length > 0) {
+        bookingQuery.tripId = { $in: organizerTripIds };
+      } else {
+        // If no trips, set empty array to return no bookings
+        bookingQuery.tripId = { $in: [] };
+      }
     }
     
     // Get all leads for this organizer/admin
